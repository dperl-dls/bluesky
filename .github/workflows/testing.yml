--- conflicted
+++ resolved
@@ -12,11 +12,7 @@
     runs-on: ubuntu-latest
     strategy:
       matrix:
-<<<<<<< HEAD
-        python-version: [3.8, 3.9]
-=======
-        python-version: ["3.6", "3.7", "3.8", "3.9", "3.10"]
->>>>>>> b7d666e6
+        python-version: ["3.8", "3.9", "3.10"]
         ophyd-version: ["master", "latest"]
       fail-fast: false
     steps:
