--- conflicted
+++ resolved
@@ -1,12 +1,9 @@
 import time as ttime
 from itertools import count
 from collections import namedtuple, deque
-<<<<<<< HEAD
 import uuid
 import signal
-=======
 import numpy as np
->>>>>>> 8193bfe1
 
 
 class Msg(namedtuple('Msg_base', ['message', 'obj', 'args', 'kwargs'])):
@@ -147,7 +144,6 @@
             }
         self._cache = None
 
-<<<<<<< HEAD
     def run(self, g, additional_callbacks=None):
         with SignalHandler(signal.SIGINT) as self._sigint_handler:
             # When run_engine gets pushed to a thread, this SIGINT
@@ -160,10 +156,7 @@
                 time=ttime.time(), beamline_id=beamline_id, owner=owner,
                 scan_id=scan_id, **custom)
         self.emit_start(doc)
-=======
-    def run_engine(self, g):
         self._cache = deque()
->>>>>>> 8193bfe1
         r = None
         while True:
             try:
@@ -207,8 +200,7 @@
         return msg.obj.trigger(*msg.args, **msg.kwargs)
 
     def _wait(self, msg):
-<<<<<<< HEAD
-        return ttime.sleep(*msg.arg)
+        return ttime.sleep(*msg.args)
 
     def emit_event(self, event):
         self._cb_registry.process('event', event)
@@ -254,12 +246,4 @@
     return str(uuid.uuid4())
 
 
-RE = RunEngine()
-
-g = MoveRead_gen(Mover('motor', 'x'), Reader('det', ['cnt', ]))
-=======
-        return ttime.sleep(*msg.args)
->>>>>>> 8193bfe1
-
-
 RE = RunEngine()